--- conflicted
+++ resolved
@@ -4,12 +4,8 @@
 TODO: Auto-reconnect to mongodb & redis for entity storage and kvdb
 TODO: Handle gate disconnection from dispatcher, and reconnection of gate?
 TODO: Service register and auto-creation in dispatcher
-<<<<<<< HEAD
-TODO: Entity storage on redis
-=======
 TODO: Session based Connection Management
 TODO：Server Reboot without Client Awareness
->>>>>>> 6f07ab62
 
 # MISC
 TODO: make sure entity is destroyed if creation fails
