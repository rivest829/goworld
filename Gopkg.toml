--- conflicted
+++ resolved
@@ -83,8 +83,4 @@
 
 [[constraint]]
   name = "github.com/xiaonanln/go-aoi"
-<<<<<<< HEAD
-  version = "^0.1.0"
-=======
-  version = "^0.2.0"
->>>>>>> 970e5ff8
+  version = "^0.2.0"