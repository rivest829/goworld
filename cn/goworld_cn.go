package goworld

import (
	"time"

	"github.com/xiaonanln/goTimer"
	"github.com/xiaonanln/goworld/components/game"
	"github.com/xiaonanln/goworld/engine/common"
	"github.com/xiaonanln/goworld/engine/config"
	"github.com/xiaonanln/goworld/engine/entity"
	"github.com/xiaonanln/goworld/engine/gwlog"
	"github.com/xiaonanln/goworld/engine/kvdb"
	"github.com/xiaonanln/goworld/engine/post"
	"github.com/xiaonanln/goworld/engine/service"
	"github.com/xiaonanln/goworld/engine/storage"
)

const (
	// ENTITYID_LENGTH 是EntityID的长度，目前为16
	ENTITYID_LENGTH = common.ENTITYID_LENGTH
)

// GameID 是Game进程的ID。
// GoWorld要求GameID的数值必须是从1~N的连续N个数字，其中N为服务器配置文件中配置的game进程数目。
type GameID = uint16

// GateID 是Gate进程的ID。
// GoWorld要求GateID的数值必须是从1~N的连续N个数字，其中N为服务器配置文件中配置的game进程数目。
type GateID = uint16

// DispatcherID 是Dispatcher进程的ID
// GoWorld要求DispatcherID的数值必须是从1~N的连续N个数字，其中N为服务器配置文件中配置的dispatcher进程数目
type DispatcherID uint16

// EntityID 唯一代表一个Entity。EntityID是一个字符串（string），长度固定（ENTITYID_LENGTH）。
// EntityID是全局唯一的。不同进程上产生的EntityID都是唯一的，不会出现重复。一般来说即使是不用的游戏服务器产生的EntityID也是唯一的。
type EntityID = common.EntityID

// Entity 类型代表游戏服务器中的一个对象。开发者可以使用GoWorld提供的接口进行对象创建、载入。对象载入之后，GoWorld提供定时的对象数据存盘。
// 同一个game进程中的Entity之间可以拿到相互的引用（指针）并直接进行相关的函数调用。不同game进程中的Entity之间可以使用RPC进行相互通信。
type Entity = entity.Entity

// Space 类型代表一个游戏服务器中的一个场景。一个场景中可以包含多个Entity。Space和其中的Entity都存在于一个game进程中。
// Entity可以通过调用EnterSpace函数来切换Space。如果EnterSpace调用所指定的Space在其他game进程上，Entity将被迁移到对应的game进程并添加到Space中。
type Space = entity.Space

// Kind 类型表示Space的种类。开发者在创建Space的时候需要提供Kind参数，从而创建特定Kind的Space。NilSpace的Kind总是为0，并且开发者不能创建Kind=0的Space。
// 开发者可以根据Kind的值来区分不同的场景，具体的区分规则由开发者自己决定。
type Kind = int

// Vector3 是服务端用于存储Entity位置的类型，包含X, Y, Z三个字段。
// GoWorld使用X轴和Z轴坐标进行AOI管理，无视Y轴坐标值。
type Vector3 = entity.Vector3

// Run 开始运行game服务。开发者需要为自己的游戏服务器提供一个main模块和main函数，并在main函数里正确初始化GoWorld服务器并启动服务器。
// 一般来说，开发者需要在main函数中注册相应的Space类型、Service类型、Entity类型，然后调用 goworld.Run() 启动GoWorld服务器即可，可参考：
// https://github.com/xiaonanln/goworld/blob/master/examples/unity_demo/unity_demo.go
func Run() {
	game.Run()
}

// RegisterSpace 注册一个Space对象类型。开发者必须并且只能调用这个接口一次，从而注册特定的Space类型。一个合法的Space类型必须继承goworld.Space类型。
func RegisterSpace(spacePtr entity.ISpace) {
	entity.RegisterSpace(spacePtr)
}

// RegisterEntity 注册一个对象类型到game中。所注册的对象必须是Entity类型的子类（包含一个匿名Entity字段）。
// 使用方法可以参考：https://github.com/xiaonanln/goworld/blob/master/examples/unity_demo/unity_demo.go
func RegisterEntity(typeName string, entityPtr entity.IEntity) *entity.EntityTypeDesc {
	return entity.RegisterEntity(typeName, entityPtr, false)
}

// RegisterService 注册一个Service类型到game中。Service是一种全局唯一的特殊的Entity对象。
// 每个game进程中初始化的时候都应该注册所有的Service。GoWorld服务器会在某一个game进程中自动创建或载入Service对象（取决于Service类型是否是Persistent）。
// 开发者不能手动创建Service对象。
func RegisterService(typeName string, entityPtr entity.IEntity) {
	service.RegisterService(typeName, entityPtr)
}

// CreateSpaceAnywhere 在一个随机选择的game（以后会支持自动负载均衡）上创建一个特定Kind的Space对象。
func CreateSpaceAnywhere(kind Kind) EntityID {
	if kind == 0 {
		gwlog.Panicf("Can not create nil space with kind=0. Game will create 1 nil space automatically.")
	}
	return entity.CreateSpaceSomewhere(0, kind)
}

// CreateSpaceOnGame creates a space with specified kind on the specified game
//
// returns the space EntityID
func CreateSpaceOnGame(gameid uint16, kind int) EntityID {
	return entity.CreateSpaceSomewhere(gameid, kind)
}

// CreateSpaceLocally 在本地game进程上创建一个指定Kind的Space。
func CreateSpaceLocally(kind Kind) *Space {
	if kind == 0 {
		gwlog.Panicf("Can not create nil space with kind=0. Game will create 1 nil space automatically.")
	}
	return entity.CreateSpaceLocally(kind)
}

// CreateEntityLocally 在本地game进程上创建一个指定类型的Entity
func CreateEntityLocally(typeName string) *Entity {
	return entity.CreateEntityLocally(typeName, nil)
}

<<<<<<< HEAD
// CreateEntitySomewhere creates a entity on any server
=======
// CreateEntityAnywhere 在随机选择的game进程上创建一个特定类型的Entity
>>>>>>> 152eaf9c
func CreateEntityAnywhere(typeName string) EntityID {
	return entity.CreateEntitySomewhere(0, typeName)
}

func CreateEntityOnGame(gameid uint16, typeName string) EntityID {
	return entity.CreateEntitySomewhere(gameid, typeName)
}

// LoadEntityAnywhere 在随机选择的game进程上载入指定的Entity。
// GoWorld保证每个Entity最多只会存在于一个game进程，即只有一份实例。
// 如果这个Entity当前已经存在，则GoWorld不会做任何操作。
func LoadEntityAnywhere(typeName string, entityID EntityID) {
	entity.LoadEntityAnywhere(typeName, entityID)
}

// LoadEntityOnGame 在指定的game进程上载入特定的Entity对象。
// 如果这个Entity当前已经存在，则GoWorld不会做任何操作。因此在调用LoadEntityOnGame之后并不能严格保证Entity必然存在于所指定的game进程中。
func LoadEntityOnGame(typeName string, entityID EntityID, gameid GameID) {
	entity.LoadEntityOnGame(typeName, entityID, gameid)
}

// LoadEntityLocally 在当前的game进程中载入特定的Entity对象
// 如果这个Entity当前已经存在，则GoWorld不会做任何操作。因此在调用LoadEntityOnGame之后并不能严格保证Entity必然存在于当前game进程中。
func LoadEntityLocally(typeName string, entityID EntityID) {
	entity.LoadEntityOnGame(typeName, entityID, GetGameID())
}

// ListEntityIDs 获得某个类型的所有Entity对象的EntityID列表
// （这个接口将被弃用）
func ListEntityIDs(typeName string, callback storage.ListCallbackFunc) {
	storage.ListEntityIDs(typeName, callback)
}

// Exists 检查某个特定的Entity是否存在（已创建存盘）
func Exists(typeName string, entityID EntityID, callback storage.ExistsCallbackFunc) {
	storage.Exists(typeName, entityID, callback)
}

// GetEntity 获得当前game进程中的指定EntityID的Entity对象。不存在则返回nil。
func GetEntity(id EntityID) *Entity {
	return entity.GetEntity(id)
}

// GetSpace 获得当前进程中指定EntityID的Space对象。不存在则返回nil。
func GetSpace(id EntityID) *Space {
	return entity.GetSpace(id)
}

// GetGameID 获得当前game进程的GameID
func GetGameID() GameID {
	return game.GetGameID()
}

// MapAttr 创建一个新的空MapAttr对象
func MapAttr() *entity.MapAttr {
	return entity.NewMapAttr()
}

// ListAttr 创建一个新的空ListAttr对象
func ListAttr() *entity.ListAttr {
	return entity.NewListAttr()
}

// Entities 返回所有的Entity对象（通过EntityMap类型返回）
// 此接口将被弃用
func Entities() entity.EntityMap {
	return entity.Entities()
}

// Call 函数调用指定Entity的指定方法，并传递参数。
// 如果指定的Entity在当前game进程中，则会立刻调用其方法。否则将通过RPC发送函数调用和参数到所对应的game进程中。
func Call(id EntityID, method string, args ...interface{}) {
	entity.Call(id, method, args)
}

// CallService 发起一次Service调用。开发者只需要传入指定的Service名字，不需要指知道Service的EntityID或者当前在哪个game进程。
func CallService(serviceName string, method string, args ...interface{}) {
	service.CallService(serviceName, method, args)
}

// GetServiceEntityID 返回Service对象的EntityID。这个函数可以用来确定Service对象是否已经在某个game进程上成功创建或载入。
func GetServiceEntityID(serviceName string) common.EntityID {
	return service.GetServiceEntityID(serviceName)
}

// CallNilSpaces 向所有game进程中的NilSpace发起RPC调用。
// 由于每个game进程中都有一个唯一的NilSpace，因此这个函数想每个game进程都发起了一次函数调用。
func CallNilSpaces(method string, args ...interface{}) {
	entity.CallNilSpaces(method, args, game.GetGameID())
}

// GetNilSpaceID 返回特定game进程中的NilSpace的EntityID。
// GoWorld为每个game进程中的NilSpace使用了固定的EntityID值，例如目前GoWorld实现中在game1上NilSpace的EntityID总是"AAAAAAAAAAAAAAAx"，每次重启服务器都不会变化。
func GetNilSpaceID(gameid GameID) EntityID {
	return entity.GetNilSpaceID(gameid)
}

// GetNilSpace 返回当前game进程总的NilSpace对象
func GetNilSpace() *Space {
	return entity.GetNilSpace()
}

// GetKVDB 获得KVDB中指定key的值
func GetKVDB(key string, callback kvdb.KVDBGetCallback) {
	kvdb.Get(key, callback)
}

// PutKVDB 将制定的key-value对存入到KVDB中
func PutKVDB(key string, val string, callback kvdb.KVDBPutCallback) {
	kvdb.Put(key, val, callback)
}

// GetOrPutKVDB 读取指定key所对应的value，如果key所对应的值当前为空，则存入key-value键值对
func GetOrPutKVDB(key string, val string, callback kvdb.KVDBGetOrPutCallback) {
	kvdb.GetOrPut(key, val, callback)
}

// ListGameIDs 获得所有的GameID列表
func ListGameIDs() []GameID {
	return config.GetGameIDs()
}

// AddTimer adds a timer to be executed after specified duration
func AddCallback(d time.Duration, callback func()) {
	timer.AddCallback(d, callback)
}

// AddTimer adds a repeat timer to be executed every specified duration
func AddTimer(d time.Duration, callback func()) {
	timer.AddTimer(d, callback)
}

// Post posts a callback to be executed
// It is almost same as AddCallback(0, callback)
func Post(callback post.PostCallback) {
	post.Post(callback)
}<|MERGE_RESOLUTION|>--- conflicted
+++ resolved
@@ -105,11 +105,7 @@
 	return entity.CreateEntityLocally(typeName, nil)
 }
 
-<<<<<<< HEAD
-// CreateEntitySomewhere creates a entity on any server
-=======
 // CreateEntityAnywhere 在随机选择的game进程上创建一个特定类型的Entity
->>>>>>> 152eaf9c
 func CreateEntityAnywhere(typeName string) EntityID {
 	return entity.CreateEntitySomewhere(0, typeName)
 }
