--- conflicted
+++ resolved
@@ -92,12 +92,8 @@
 ```bash
 $ python goworld.py reload
 ```
-<<<<<<< HEAD
-Reload will reboot game processes with the current executive while presearving all game server states. 
+Reload will reboot game processes with the current executable while preserving all game server states. 
 **However, it is not workable on Windows.**  
-=======
-Reload will reboot game processes with the current executable while preserving all game server states. 
->>>>>>> 0e62d232
 
 
 ## Demos
