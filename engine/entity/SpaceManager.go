package entity

import (
	"reflect"

	. "github.com/xiaonanln/goworld/engine/common"
)

var (
	spaceManager = newSpaceManager()
	spaceType    reflect.Type
)

type _SpaceManager struct {
	spaces map[EntityID]*Space
}

func newSpaceManager() *_SpaceManager {
	return &_SpaceManager{
		spaces: map[EntityID]*Space{},
	}
}

func (spmgr *_SpaceManager) putSpace(space *Space) {
	spmgr.spaces[space.ID] = space
}

func (spmgr *_SpaceManager) delSpace(id EntityID) {
	delete(spmgr.spaces, id)
}

func (spmgr *_SpaceManager) getSpace(id EntityID) *Space {
	return spmgr.spaces[id]
}

// RegisterSpace registers the custom space type
func RegisterSpace(spacePtr ISpace) {
	//if spaceType == nil {
	//	gwlog.Panicf("RegisterSpace: Space already registered")
	//}
	spaceVal := reflect.Indirect(reflect.ValueOf(spacePtr))
	spaceType = spaceVal.Type()

<<<<<<< HEAD
	RegisterEntity(SPACE_ENTITY_TYPE, spacePtr.(IEntity), false, false).DefineAttrs(map[string][]string{
		SPACE_KIND_ATTR_KEY: {"AllClients"}, // set to AllClients so that entities in space can visit space kind
=======
	RegisterEntity(_SPACE_ENTITY_TYPE, spacePtr.(IEntity)).DefineAttrs(map[string][]string{
		_SPACE_KIND_ATTR_KEY: {"AllClients"}, // set to AllClients so that entities in space can visit space kind
>>>>>>> c0245523
	})
}<|MERGE_RESOLUTION|>--- conflicted
+++ resolved
@@ -11,29 +11,28 @@
 	spaceType    reflect.Type
 )
 
-type _SpaceManager struct {
+type SpaceManager struct {
 	spaces map[EntityID]*Space
 }
 
-func newSpaceManager() *_SpaceManager {
-	return &_SpaceManager{
+func newSpaceManager() *SpaceManager {
+	return &SpaceManager{
 		spaces: map[EntityID]*Space{},
 	}
 }
 
-func (spmgr *_SpaceManager) putSpace(space *Space) {
+func (spmgr *SpaceManager) putSpace(space *Space) {
 	spmgr.spaces[space.ID] = space
 }
 
-func (spmgr *_SpaceManager) delSpace(id EntityID) {
+func (spmgr *SpaceManager) delSpace(id EntityID) {
 	delete(spmgr.spaces, id)
 }
 
-func (spmgr *_SpaceManager) getSpace(id EntityID) *Space {
+func (spmgr *SpaceManager) getSpace(id EntityID) *Space {
 	return spmgr.spaces[id]
 }
 
-// RegisterSpace registers the custom space type
 func RegisterSpace(spacePtr ISpace) {
 	//if spaceType == nil {
 	//	gwlog.Panicf("RegisterSpace: Space already registered")
@@ -41,12 +40,7 @@
 	spaceVal := reflect.Indirect(reflect.ValueOf(spacePtr))
 	spaceType = spaceVal.Type()
 
-<<<<<<< HEAD
-	RegisterEntity(SPACE_ENTITY_TYPE, spacePtr.(IEntity), false, false).DefineAttrs(map[string][]string{
-		SPACE_KIND_ATTR_KEY: {"AllClients"}, // set to AllClients so that entities in space can visit space kind
-=======
 	RegisterEntity(_SPACE_ENTITY_TYPE, spacePtr.(IEntity)).DefineAttrs(map[string][]string{
 		_SPACE_KIND_ATTR_KEY: {"AllClients"}, // set to AllClients so that entities in space can visit space kind
->>>>>>> c0245523
 	})
 }